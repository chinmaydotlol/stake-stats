--- conflicted
+++ resolved
@@ -105,11 +105,7 @@
   useEffect(() => {
     fetchStats()
 
-<<<<<<< HEAD
-    const intervalId = setInterval(fetchStats, 30000) // Update every 20 seconds
-=======
-    const intervalId = setInterval(fetchStats, 10000) // Update every 10 seconds
->>>>>>> 063983eb
+    const intervalId = setInterval(fetchStats, 20000) // Update every 10 seconds
 
     return () => {
       clearInterval(intervalId)
@@ -356,7 +352,6 @@
           />
         </motion.div>
 
-<<<<<<< HEAD
       <motion.div
         initial={{ opacity: 0, y: 20 }}
         animate={{ opacity: 1, y: 0 }}
@@ -379,11 +374,13 @@
                   <XAxis dataKey="name" stroke="#fff" />
                   <YAxis stroke="#fff" />
                   <Tooltip
-                    contentStyle={{ background: 'rgba(39, 114, 245, 0.8)', border: 'none' }}
+                    contentStyle={{ background: 'rgba(0, 0, 0, 0.8)', border: 'none' }}
                     labelStyle={{ color: '#fff' }}
                   />
-                 <Bar dataKey="value" fill="#4F46E5" radius={[4, 4, 0, 0]} 
-
+                  <Bar
+                    dataKey="value"
+                    fill="url(#barGradient)"
+                    radius={[4, 4, 0, 0]}
                   />
                   <defs>
                     <linearGradient id="barGradient" x1="0" y1="0" x2="0" y2="1">
@@ -398,51 +395,6 @@
         </Card>
       </motion.div>
     </>
-=======
-        <motion.div
-            initial={{ opacity: 0, y: 20 }}
-            animate={{ opacity: 1, y: 0 }}
-            transition={{ duration: 0.5 }}
-            className="mt-8"
-        >
-          <Card className="bg-gray-800/30 border-gray-700/50 backdrop-blur-sm">
-            <CardHeader>
-              <CardTitle className="text-white">Win/Loss Distribution</CardTitle>
-            </CardHeader>
-            <CardContent>
-              <div className="h-[400px]">
-                <ResponsiveContainer width="100%" height="100%">
-                  <BarChart
-                      data={[
-                        { name: 'Wins', value: stats.wins },
-                        { name: 'Losses', value: stats.losses }
-                      ]}
-                  >
-                    <XAxis dataKey="name" stroke="#fff" />
-                    <YAxis stroke="#fff" />
-                    <Tooltip
-                        contentStyle={{ background: 'rgba(0, 0, 0, 0.8)', border: 'none' }}
-                        labelStyle={{ color: '#fff' }}
-                    />
-                    <Bar
-                        dataKey="value"
-                        fill="url(#barGradient)"
-                        radius={[4, 4, 0, 0]}
-                    />
-                    <defs>
-                      <linearGradient id="barGradient" x1="0" y1="0" x2="0" y2="1">
-                        <stop offset="0%" stopColor="#4F46E5" stopOpacity={0.8} />
-                        <stop offset="100%" stopColor="#4F46E5" stopOpacity={0.2} />
-                      </linearGradient>
-                    </defs>
-                  </BarChart>
-                </ResponsiveContainer>
-              </div>
-            </CardContent>
-          </Card>
-        </motion.div>
-      </>
->>>>>>> 063983eb
   )
 }
 
